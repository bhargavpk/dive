package ui

import (
	"sync"

	"github.com/gdamore/tcell/v2"
	"github.com/rivo/tview"
	"github.com/wagoodman/dive/dive/filetree"
	"github.com/wagoodman/dive/dive/image"
	"github.com/wagoodman/dive/runtime/ui/components"
	"github.com/wagoodman/dive/runtime/ui/extension_components"
	"github.com/wagoodman/dive/runtime/ui/extension_viewmodels"
	"github.com/wagoodman/dive/runtime/ui/viewmodels"
<<<<<<< HEAD
	"go.uber.org/zap"
=======
	"sync"
>>>>>>> 4c594941
)

const debug = false

// type global
var (
	once         sync.Once
	appSingleton *diveApp
)

type diveApp struct {
<<<<<<< HEAD
	app      *tview.Application
	layers   *components.LayerList
	fileTree *components.TreeView
}

func newApp(app *tview.Application, analysis *image.AnalysisResult, cache filetree.Comparer) (*diveApp, error) {
=======
	app        *tview.Application
	layers     tview.Primitive
	fileTree   tview.Primitive
	filterView tview.Primitive
}

func newApp(app *tview.Application, analysis *image.AnalysisResult, cache filetree.Comparer, isCNB bool) (*diveApp, error) {
>>>>>>> 4c594941
	var err error
	once.Do(func() {
		// ensure the background color is inherited from the terminal emulator
		//tview.Styles.PrimitiveBackgroundColor = tcell.ColorDefault
		//tview.Styles.PrimaryTextColor = tcell.ColorDefault

		//initialize viewmodels
		filterViewModel := viewmodels.NewFilterViewModel(nil)
		var layerModel viewmodels.LayersModel
		var layerDetailsView tview.Primitive
		if isCNB {
			cnbLayerViewModel := extension_viewmodels.NewCNBLayersViewModel(analysis.Layers, analysis.BOMMapping)
			cnbLayerDetailsView := extension_components.NewCNBLayerDetailsView(cnbLayerViewModel).Setup()
			layerModel = cnbLayerViewModel
			layerDetailsView = cnbLayerDetailsView
		} else {
			layerViewModel := viewmodels.NewLayersViewModel(analysis.Layers)
			regularLayerDetailsView := components.NewLayerDetailsView(layerViewModel).Setup()
			layerModel = layerViewModel
			layerDetailsView = regularLayerDetailsView
		}
		//layerViewModel := viewmodels.NewLayersViewModel(analysis.Layers)
		treeViewModel, err := viewmodels.NewTreeViewModel(cache, layerModel, filterViewModel)
		if err != nil {
			panic(err)
		}

		// initialize views
		imageDetailsView := components.NewImageDetailsView(analysis)
		imageDetailsBox := components.NewWrapper("Image Details", "", imageDetailsView).Setup()

		filterView := components.NewFilterView(filterViewModel).Setup()

		layersView := components.NewLayerList(treeViewModel).Setup()
		layersBox := components.NewWrapper("Layers", "subtitle!", layersView).Setup()

<<<<<<< HEAD
		// Implementation notes: should we factor out this setup??
		leftVisibleGrid := components.NewVisibleFlex()
		leftVisibleGrid.SetDirection(tview.FlexRow)
		rightVisibleGrid := components.NewVisibleFlex()
		rightVisibleGrid.SetDirection(tview.FlexRow)
		totalVisibleGrid := components.NewVisibleFlex()

		//
		visibleLayersView := components.NewVisibleWrapper(layersView)
		visibleLayerDetails := components.NewVisibleWrapper(layerDetailsView)
		visibleImageDetails := components.NewVisibleWrapper(imageDetails)
		visibleFilterView := components.NewVisibleWrapper(filterView)

		// this iterface needs some work we should NOT be using closures...
		visibleFilterView.SetVisibility(func(p tview.Primitive) bool {
			zap.S().Info("  -- visible filter is ", !filterView.Empty() || filterView.HasFocus())
			return !filterView.Empty() || filterView.HasFocus()
		})

		visibleFileTreeView := components.NewVisibleWrapper(fileTreeView)

		leftVisibleGrid.AddItem(visibleLayersView, 0, 2, true).
			AddItem(visibleLayerDetails, 0, 1, false).
			AddItem(visibleImageDetails, 0, 1, false)


		rightVisibleGrid.AddItem(visibleFileTreeView, 0, 1, false).
			AddItem(visibleFilterView, 1, 0, false).
			SetConsumers(visibleFilterView, []int{0})

		totalVisibleGrid.AddItem(leftVisibleGrid, 0, 1, true).
			AddItem(rightVisibleGrid, 0, 1, false)
=======
		fileTreeView := components.NewTreeView(treeViewModel).Setup()
		fileTreeBox := components.NewWrapper("Current Layer Contents", "subtitle!", fileTreeView).Setup()

		grid := tview.NewGrid()
		grid.SetRows(-4, -1, -1, 1).SetColumns(-1, -1, 3)
		grid.SetBorder(false)
		grid.AddItem(layersBox, 0, 0, 1, 1, 5, 10, true).
			AddItem(layerDetailsView, 1, 0, 1, 1, 10, 40, false).
			AddItem(imageDetailsBox, 2, 0, 1, 1, 10, 10, false).
			AddItem(fileTreeBox, 0, 1, 3, 1, 0, 0, true).
			AddItem(filterView, 3, 0, 1, 2, 0, 0, false)
>>>>>>> 4c594941

		switchFocus := func(event *tcell.EventKey) *tcell.EventKey {
			var result *tcell.EventKey = nil
			switch event.Key() {
			case tcell.KeyTAB:
				if appSingleton.app.GetFocus() == appSingleton.layers {
					appSingleton.app.SetFocus(appSingleton.fileTree)
				} else {
					appSingleton.app.SetFocus(appSingleton.layers)
				}
			case tcell.KeyCtrlF:
				if filterView.HasFocus() {
					filterView.Blur()
					appSingleton.app.SetFocus(visibleFileTreeView)
				} else {
					appSingleton.app.SetFocus(filterView)
				}

			default:
				result = event
			}
			return result
		}

		totalVisibleGrid.SetInputCapture(switchFocus)

<<<<<<< HEAD
		app.SetRoot(totalVisibleGrid, true)
		appSingleton = &diveApp{
			app:      app,
			fileTree: fileTreeView,
			layers:   layersView,
=======
		app.SetRoot(grid, true)
		appSingleton = &diveApp{
			app:      app,
			fileTree: fileTreeBox,
			layers:   layersBox,
>>>>>>> 4c594941
		}
		app.SetFocus(layersBox)
	})

	return appSingleton, err
}

// Run is the UI entrypoint.
<<<<<<< HEAD
func Run(analysis *image.AnalysisResult, treeStack filetree.Comparer) error {
	cfg := zap.NewDevelopmentConfig()
	cfg.OutputPaths = []string{"/tmp/dive/debug.out"}
	logger, err := cfg.Build()
	if err != nil {
		panic(err)
	}
	zap.ReplaceGlobals(logger)
	defer logger.Sync() // flushes buffer, if any
	logger.Sugar().Debug("Debug Start")

	zap.S().Info("Starting Hidden Flex Program")

	app := tview.NewApplication()
	_, err = newApp(app, analysis, treeStack)
=======
func Run(analysis *image.AnalysisResult, treeStack filetree.Comparer, isCNB bool) error {

	app := tview.NewApplication()
	_, err := newApp(app, analysis, treeStack, isCNB)
>>>>>>> 4c594941
	if err != nil {
		return err
	}

	if err = app.Run(); err != nil {
		return err
	}
	return nil
}<|MERGE_RESOLUTION|>--- conflicted
+++ resolved
@@ -11,11 +11,7 @@
 	"github.com/wagoodman/dive/runtime/ui/extension_components"
 	"github.com/wagoodman/dive/runtime/ui/extension_viewmodels"
 	"github.com/wagoodman/dive/runtime/ui/viewmodels"
-<<<<<<< HEAD
 	"go.uber.org/zap"
-=======
-	"sync"
->>>>>>> 4c594941
 )
 
 const debug = false
@@ -27,22 +23,14 @@
 )
 
 type diveApp struct {
-<<<<<<< HEAD
-	app      *tview.Application
-	layers   *components.LayerList
-	fileTree *components.TreeView
-}
-
-func newApp(app *tview.Application, analysis *image.AnalysisResult, cache filetree.Comparer) (*diveApp, error) {
-=======
 	app        *tview.Application
 	layers     tview.Primitive
 	fileTree   tview.Primitive
 	filterView tview.Primitive
 }
 
+
 func newApp(app *tview.Application, analysis *image.AnalysisResult, cache filetree.Comparer, isCNB bool) (*diveApp, error) {
->>>>>>> 4c594941
 	var err error
 	once.Do(func() {
 		// ensure the background color is inherited from the terminal emulator
@@ -79,7 +67,9 @@
 		layersView := components.NewLayerList(treeViewModel).Setup()
 		layersBox := components.NewWrapper("Layers", "subtitle!", layersView).Setup()
 
-<<<<<<< HEAD
+		fileTreeView := components.NewTreeView(treeViewModel).Setup()
+		fileTreeBox := components.NewWrapper("Current Layer Contents", "subtitle!", fileTreeView).Setup()
+
 		// Implementation notes: should we factor out this setup??
 		leftVisibleGrid := components.NewVisibleFlex()
 		leftVisibleGrid.SetDirection(tview.FlexRow)
@@ -90,7 +80,7 @@
 		//
 		visibleLayersView := components.NewVisibleWrapper(layersView)
 		visibleLayerDetails := components.NewVisibleWrapper(layerDetailsView)
-		visibleImageDetails := components.NewVisibleWrapper(imageDetails)
+		visibleImageDetails := components.NewVisibleWrapper(imageDetailsBox)
 		visibleFilterView := components.NewVisibleWrapper(filterView)
 
 		// this iterface needs some work we should NOT be using closures...
@@ -99,32 +89,19 @@
 			return !filterView.Empty() || filterView.HasFocus()
 		})
 
-		visibleFileTreeView := components.NewVisibleWrapper(fileTreeView)
+		visibleFileTreeView := components.NewVisibleWrapper(fileTreeBox)
 
 		leftVisibleGrid.AddItem(visibleLayersView, 0, 2, true).
 			AddItem(visibleLayerDetails, 0, 1, false).
 			AddItem(visibleImageDetails, 0, 1, false)
 
-
+			// TODO: make sure we use BOX styling set up by wagoodman
 		rightVisibleGrid.AddItem(visibleFileTreeView, 0, 1, false).
 			AddItem(visibleFilterView, 1, 0, false).
 			SetConsumers(visibleFilterView, []int{0})
 
 		totalVisibleGrid.AddItem(leftVisibleGrid, 0, 1, true).
 			AddItem(rightVisibleGrid, 0, 1, false)
-=======
-		fileTreeView := components.NewTreeView(treeViewModel).Setup()
-		fileTreeBox := components.NewWrapper("Current Layer Contents", "subtitle!", fileTreeView).Setup()
-
-		grid := tview.NewGrid()
-		grid.SetRows(-4, -1, -1, 1).SetColumns(-1, -1, 3)
-		grid.SetBorder(false)
-		grid.AddItem(layersBox, 0, 0, 1, 1, 5, 10, true).
-			AddItem(layerDetailsView, 1, 0, 1, 1, 10, 40, false).
-			AddItem(imageDetailsBox, 2, 0, 1, 1, 10, 10, false).
-			AddItem(fileTreeBox, 0, 1, 3, 1, 0, 0, true).
-			AddItem(filterView, 3, 0, 1, 2, 0, 0, false)
->>>>>>> 4c594941
 
 		switchFocus := func(event *tcell.EventKey) *tcell.EventKey {
 			var result *tcell.EventKey = nil
@@ -151,19 +128,11 @@
 
 		totalVisibleGrid.SetInputCapture(switchFocus)
 
-<<<<<<< HEAD
 		app.SetRoot(totalVisibleGrid, true)
-		appSingleton = &diveApp{
-			app:      app,
-			fileTree: fileTreeView,
-			layers:   layersView,
-=======
-		app.SetRoot(grid, true)
 		appSingleton = &diveApp{
 			app:      app,
 			fileTree: fileTreeBox,
 			layers:   layersBox,
->>>>>>> 4c594941
 		}
 		app.SetFocus(layersBox)
 	})
@@ -172,8 +141,7 @@
 }
 
 // Run is the UI entrypoint.
-<<<<<<< HEAD
-func Run(analysis *image.AnalysisResult, treeStack filetree.Comparer) error {
+func Run(analysis *image.AnalysisResult, treeStack filetree.Comparer, isCNB bool) error {
 	cfg := zap.NewDevelopmentConfig()
 	cfg.OutputPaths = []string{"/tmp/dive/debug.out"}
 	logger, err := cfg.Build()
@@ -187,13 +155,7 @@
 	zap.S().Info("Starting Hidden Flex Program")
 
 	app := tview.NewApplication()
-	_, err = newApp(app, analysis, treeStack)
-=======
-func Run(analysis *image.AnalysisResult, treeStack filetree.Comparer, isCNB bool) error {
-
-	app := tview.NewApplication()
-	_, err := newApp(app, analysis, treeStack, isCNB)
->>>>>>> 4c594941
+	_, err = newApp(app, analysis, treeStack, isCNB)
 	if err != nil {
 		return err
 	}
